# Copyright 2022-2025 Canonical Ltd.  This software is licensed under the
# GNU Affero General Public License version 3 (see the file LICENSE).
import math

from maasserver.models import Machine
from maasserver.websockets.handlers.machine import MachineHandler


<<<<<<< HEAD
@pytest.mark.allow_transactions
def test_perf_list_machines_Websocket_endpoint(perf, admin, maasdb):
    # This should test the websocket calls that are used to load
    # the machine listing page on the initial page load.
    transaction.commit()
=======
def test_perf_list_machines_Websocket_endpoint(perf, admin, maasdb):
    # This should test the websocket calls that are used to load
    # the machine listing page on the initial page load.
>>>>>>> a36a8cbe
    machine_count = Machine.objects.all().count()
    expected_pages = math.ceil(machine_count / 50)
    num_pages = 0
    with perf.record("test_perf_list_machines_Websocket_endpoint"):
        ws_handler = MachineHandler(admin, {}, None)
        # Extracted from a clean load of labmaas with empty local
        # storage
        params = {
            "filter": {},
            "group_collapsed": [],
            "group_key": "status",
            "page_number": 1,
            "page_size": 50,
            "sort_direction": "descending",
            "sort_key": "hostname",
        }
        response = ws_handler.list(params)
        num_pages = response["num_pages"]
    assert num_pages == expected_pages


<<<<<<< HEAD
@pytest.mark.allow_transactions
def test_perf_list_machines_Websocket_endpoint_all(perf, admin, maasdb):
    # How long would it take to list all the machines using the
    # websocket without any pagination.
    transaction.commit()
=======
def test_perf_list_machines_Websocket_endpoint_all(perf, admin, maasdb):
    # How long would it take to list all the machines using the
    # websocket without any pagination.
>>>>>>> a36a8cbe
    machine_count = Machine.objects.all().count()
    with perf.record("test_perf_list_machines_Websocket_endpoint_all"):
        ws_handler = MachineHandler(admin, {}, None)
        # Extracted from a clean load of labmaas with empty local
        # storage
        params = {
            "filter": {},
            "page_number": 1,
            "page_size": machine_count + 1,
            "sort_direction": "descending",
            "sort_key": "hostname",
        }
        response = ws_handler.list(params)
    assert response["count"] == machine_count<|MERGE_RESOLUTION|>--- conflicted
+++ resolved
@@ -6,17 +6,9 @@
 from maasserver.websockets.handlers.machine import MachineHandler
 
 
-<<<<<<< HEAD
-@pytest.mark.allow_transactions
 def test_perf_list_machines_Websocket_endpoint(perf, admin, maasdb):
     # This should test the websocket calls that are used to load
     # the machine listing page on the initial page load.
-    transaction.commit()
-=======
-def test_perf_list_machines_Websocket_endpoint(perf, admin, maasdb):
-    # This should test the websocket calls that are used to load
-    # the machine listing page on the initial page load.
->>>>>>> a36a8cbe
     machine_count = Machine.objects.all().count()
     expected_pages = math.ceil(machine_count / 50)
     num_pages = 0
@@ -38,17 +30,9 @@
     assert num_pages == expected_pages
 
 
-<<<<<<< HEAD
-@pytest.mark.allow_transactions
 def test_perf_list_machines_Websocket_endpoint_all(perf, admin, maasdb):
     # How long would it take to list all the machines using the
     # websocket without any pagination.
-    transaction.commit()
-=======
-def test_perf_list_machines_Websocket_endpoint_all(perf, admin, maasdb):
-    # How long would it take to list all the machines using the
-    # websocket without any pagination.
->>>>>>> a36a8cbe
     machine_count = Machine.objects.all().count()
     with perf.record("test_perf_list_machines_Websocket_endpoint_all"):
         ws_handler = MachineHandler(admin, {}, None)
